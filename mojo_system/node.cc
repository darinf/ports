--- conflicted
+++ resolved
@@ -169,23 +169,9 @@
     if (rv == ports::OK && !message)
       return;
 
-<<<<<<< HEAD
-    // TODO: Avoid this lookup by storing a pointer on the ports::Port object?
-    PortObserver* observer = nullptr;
-    {
-      base::AutoLock lock(port_observers_lock_);
-      auto it = port_observers_.find(port);
-      DCHECK(it != port_observers_.end())
-          << "Received a message on a port with no observer: " << port;
-      observer = it->second;
-    }
-
-    DCHECK(observer);
-=======
     PortObserver* observer =
         static_cast<PortObserverHolder*>(user_data.get())->observer;
     DCHECK(observer) << "Received a message on a port with no observer.";
->>>>>>> 0ff5fbbc
 
     if (rv == ports::OK) {
       observer->OnMessageAvailable(port, std::move(message));
@@ -265,27 +251,6 @@
 
 void Node::AcceptEventOnEventThread(ports::Event event) {
   node_->AcceptEvent(std::move(event));
-<<<<<<< HEAD
-
-  // TODO: maybe NodeDelegate should expose port closure explicitly?
-  if (event.type == ports::Event::kObserveClosure ||
-      event.type == ports::Event::kObserveProxyAck) {
-    // TODO: Avoid this lookup by storing a pointer on the ports::Port object?
-    PortObserver* observer = nullptr;
-    {
-      base::AutoLock lock(port_observers_lock_);
-      auto it = port_observers_.find(event.port_name);
-      if (it != port_observers_.end())
-        observer = it->second;
-    }
-
-    // It's possible that this port was forwarded somewhere else immediately
-    // and never had a local obsderver.
-    if (observer)
-      observer->OnClosed(event.port_name);
-  }
-=======
->>>>>>> 0ff5fbbc
 }
 
 }  // namespace edk
